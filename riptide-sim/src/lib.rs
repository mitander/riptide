--- conflicted
+++ resolved
@@ -291,21 +291,10 @@
     use riptide_core::torrent::{InfoHash, PieceStore, spawn_torrent_engine};
     use tokio::sync::RwLock;
 
-<<<<<<< HEAD
-    // Development mode uses simulation components
     let piece_store_sim = Arc::new(InMemoryPieceStore::new());
 
-    // Create a shared registry of simulated peer addresses
     let peer_registry = Arc::new(Mutex::new(HashMap::<InfoHash, Vec<SocketAddr>>::new()));
     let peer_registry_clone = peer_registry.clone();
-
-    // Create content-aware peer manager with realistic network characteristics
-=======
-    let piece_store_sim = Arc::new(InMemoryPieceStore::new());
-
-    let peer_registry = Arc::new(Mutex::new(HashMap::<InfoHash, Vec<SocketAddr>>::new()));
-    let peer_registry_clone = peer_registry.clone();
->>>>>>> d8c4fe7b
     let realistic_peer_config = InMemoryPeerConfig {
         message_delay_ms: 50,          // 10-100ms range from streaming environment
         connection_failure_rate: 0.05, // 5% failure rate (realistic)
@@ -317,10 +306,6 @@
     let peer_manager_sim =
         ContentAwarePeerManager::new(realistic_peer_config, piece_store_sim.clone());
 
-<<<<<<< HEAD
-    // Create tracker that coordinates with the peer registry
-=======
->>>>>>> d8c4fe7b
     let tracker_manager_sim = tracker::SimulatedTrackerManager::with_peer_coordinator(
         tracker::ResponseConfig::default(),
         move |info_hash| {
@@ -332,27 +317,15 @@
     let engine = spawn_torrent_engine(config, peer_manager_sim, tracker_manager_sim);
     let conversion_progress = Arc::new(RwLock::new(HashMap::new()));
 
-<<<<<<< HEAD
-    // Initialize file library manager if movies directory provided
     let manager_opt = if let Some(dir) = movies_dir.as_ref() {
         let mut manager = FileLibraryManager::new();
 
-        // Quick scan to initialize the manager
-=======
-    let manager_opt = if let Some(dir) = movies_dir.as_ref() {
-        let mut manager = FileLibraryManager::new();
-
->>>>>>> d8c4fe7b
         match manager.scan_directory(dir).await {
             Ok(count) => {
                 println!("Found {} movie files in {}", count, dir.display());
 
                 let movies: Vec<_> = manager.all_files().into_iter().cloned().collect();
 
-<<<<<<< HEAD
-                // Initialize conversion progress tracking
-=======
->>>>>>> d8c4fe7b
                 {
                     let mut progress = conversion_progress.write().await;
                     for movie in &movies {
